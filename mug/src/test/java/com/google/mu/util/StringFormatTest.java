package com.google.mu.util;

import static com.google.common.collect.ImmutableList.toImmutableList;
import static com.google.common.truth.Truth.assertThat;
import static com.google.common.truth.Truth.assertWithMessage;
import static com.google.common.truth.Truth8.assertThat;
import static java.util.Arrays.asList;
import static org.junit.jupiter.api.Assertions.assertThrows;

import java.util.Iterator;
import java.util.List;

import org.junit.Test;
import org.junit.runner.RunWith;

import com.google.common.base.CharMatcher;
import com.google.common.collect.ImmutableList;
import com.google.common.testing.ClassSanityTester;
import com.google.common.truth.OptionalSubject;
<<<<<<< HEAD
=======
import com.google.errorprone.annotations.CompileTimeConstant;
import com.google.mu.util.stream.BiStream;
import com.google.testing.junit.testparameterinjector.TestParameter;
>>>>>>> e37e7178
import com.google.testing.junit.testparameterinjector.TestParameterInjector;

@RunWith(TestParameterInjector.class)
public class StringFormatTest {
  @Test
  public void parse_noPlaceholder() {
    StringFormat format = new StringFormat("this is literal");
    assertThat(format.parse("this is literal").get()).isEmpty();
  }

  @Test
  public void parse_emptyCurlyBrace_doesNotCountAsPlaceholder() {
    StringFormat format = new StringFormat("curly brace: {}");
    assertThat(format.parse("curly brace: {}").get()).isEmpty();
  }

  @Test
  public void parse_onlyPlaceholder() {
    StringFormat format = new StringFormat("{v}");
    assertThat(format.parse("Hello Tom!", v -> v)).hasValue("Hello Tom!");
    assertThat(format.parseOrThrow("Hello Tom!", (String v) -> v)).isEqualTo("Hello Tom!");
  }

  @Test
  public void parse_onlyEllipsis() {
    StringFormat format = new StringFormat("{...}");
    assertThat(format.parse("Hello Tom!")).hasValue(ImmutableList.of());
  }

  @Test
  public void parse_singlePlaceholder() {
    StringFormat format = new StringFormat("Hello {v}!");
    assertThat(format.parse("Hello Tom!", v -> v)).hasValue("Tom");
    assertThat(format.parseOrThrow("Hello Tom!", (String v) -> v)).isEqualTo("Tom");
  }

  @Test
  public void parse_singlePlaceholder_withEllipsis() {
    StringFormat format = new StringFormat("Hello {...}!");
    assertThat(format.parse("Hello Tom!")).hasValue(ImmutableList.of());
  }

  @Test
  public void parse_multiplePlaceholders() {
    StringFormat format = new StringFormat("Hello {person}, welcome to {place}!");
    assertThat(
            format.parse("Hello Gandolf, welcome to Isengard!").get().stream()
                .map(Object::toString))
        .containsExactly("Gandolf", "Isengard")
        .inOrder();
  }

  @Test
  public void parse_multiplePlaceholders_withEllipsis() {
    StringFormat format = new StringFormat("Hello {...}, welcome to {place}!");
    assertThat(
            format.parse("Hello Gandolf, welcome to Isengard!").get().stream()
                .map(Object::toString))
        .containsExactly("Isengard");
  }

  @Test
  public void parse_multiplePlaceholders_withEllipsis_usingLambda() {
    StringFormat format = new StringFormat("Hello {...}, welcome to {place}!");
    assertThat(format.parse("Hello Gandolf, welcome to Isengard!", p -> p)).hasValue("Isengard");
    assertThat(format.parseOrThrow("Hello Gandolf, welcome to Isengard!", (String p) -> p))
        .isEqualTo("Isengard");
  }

  @Test
  public void parse_multiplePlaceholdersWithSameName() {
    StringFormat format = new StringFormat("Hello {name} and {name}!");
    assertThat(format.parse("Hello Gandolf and Aragon!").get().stream().map(Object::toString))
        .containsExactly("Gandolf", "Aragon")
        .inOrder();
  }

  @Test
  public void parse_emptyPlaceholderValue() {
    StringFormat format = new StringFormat("Hello {what}!");
    assertThat(format.parse("Hello !").get().stream().map(Substring.Match::toString))
        .containsExactly("");
  }

  @Test
  public void parse_preludeFailsToMatch() {
    StringFormat format = new StringFormat("Hello {person}!");
    assertThat(format.parse("Hell Tom!")).isEmpty();
    assertThat(format.parse("elloh Tom!")).isEmpty();
    assertThat(format.parse(" Hello Tom!")).isEmpty();
  }

  @Test
  public void parse_postludeFailsToMatch() {
    StringFormat format = new StringFormat("Hello {person}!");
    assertThat(format.parse("Hello Tom?")).isEmpty();
    assertThat(format.parse("Hello Tom! ")).isEmpty();
    assertThat(format.parse("Hello Tom")).isEmpty();
  }

  @Test
  public void parse_nonEmptyTemplate_emptyInput() {
    StringFormat format = new StringFormat("Hello {person}!");
    assertThat(format.parse("")).isEmpty();
  }

  @Test
  public void parse_emptyTemplate_nonEmptyInput() {
    assertThat(new StringFormat("").parse(".")).isEmpty();
  }

  @Test
  public void parse_emptyTemplate_emptyInput() {
    assertThat(new StringFormat("").parse("")).hasValue(ImmutableList.of());
  }

  @Test
  public void parse_withOneArgLambda() {
    assertThat(new StringFormat("1 is {what}").parse("1 is one", Object::toString)).hasValue("one");
  }

  @Test
  public void parse_withOneArgLambda_emptyInput() {
    assertThat(new StringFormat("1 is {what}").parse("", Object::toString)).isEmpty();
  }

  @Test
  public void parse_withOneArgLambda_lambdaReturnsNull() {
    assertThat(new StringFormat("1 is {what}").parse("1 is one", w -> null)).isEmpty();
    NullPointerException thrown =
        assertThrows(
            NullPointerException.class,
            () -> new StringFormat("1 is {what}").parseOrThrow("1 is one", w -> null));
    assertThat(thrown).hasMessageThat().contains("format string '1 is {what}'");
    assertThat(thrown).hasMessageThat().contains("input '1 is one'");
  }

  @Test
  public void parse_withTwoArgsLambda() {
    assertThat(
            new StringFormat("1 is {what}, 2 is {what}")
                .parse("1 is one, 2 is two", String::concat))
        .hasValue("onetwo");
    assertThat(
            new StringFormat("1 is {what}, 2 is {what}")
                .parseOrThrow("1 is one, 2 is two", String::concat))
        .isEqualTo("onetwo");
  }

  @Test
  public void parse_withTwoArgsLambda_emptyInput() {
    assertThat(new StringFormat("1 is {x}, 2 is {y}").parse("", (x, y) -> null)).isEmpty();
    IllegalArgumentException thrown =
        assertThrows(
            IllegalArgumentException.class,
            () -> new StringFormat("1 is {x}, 2 is {y}").parseOrThrow("", (x, y) -> null));
  }

  @Test
  public void parse_withTwoArgsLambda_lambdaReturnsNull() {
    assertThat(new StringFormat("1 is {x}, 2 is {y}").parse("1 is one, 2 is two", (x, y) -> null))
        .isEmpty();
    NullPointerException thrown =
        assertThrows(
            NullPointerException.class,
            () ->
                new StringFormat("1 is {x}, 2 is {y}")
                    .parseOrThrow("1 is one, 2 is two", (x, y) -> null));
    assertThat(thrown).hasMessageThat().contains("format string '1 is {x}, 2 is {y}'");
    assertThat(thrown).hasMessageThat().contains("input '1 is one, 2 is two'");
  }

  @Test
  public void parse_withThreeArgsLambda() {
    assertThat(
            new StringFormat("1 is {x}, 2 is {y}, 3 is {z}")
                .parse("1 is one, 2 is two, 3 is three", (x, y, z) -> x + "," + y + "," + z))
        .hasValue("one,two,three");
    assertThat(
            new StringFormat("1 is {x}, 2 is {y}, 3 is {z}")
                .parseOrThrow(
                    "1 is one, 2 is two, 3 is three",
                    (String x, String y, String z) -> x + "," + y + "," + z))
        .isEqualTo("one,two,three");
  }

  @Test
  public void parse_withThreeArgsLambda_emptyInput() {
    assertThat(new StringFormat("1 is {x}, 2 is {y}, 3 is {z}").parse("", (x, y, z) -> null))
        .isEmpty();
    assertThrows(
        IllegalArgumentException.class,
        () -> new StringFormat("1 is {x}, 2 is {y}, 3 is {z}").parseOrThrow("", (x, y, z) -> null));
  }

  @Test
  public void parse_withThreeArgsLambda_lambdaReturnsNull() {
    assertThat(
            new StringFormat("1 is {x}, 2 is {y}, 3 is {z}")
                .parse("1 is one, 2 is two, 3 is three", (x, y, z) -> null))
        .isEmpty();
    assertThrows(
        NullPointerException.class,
        () ->
            new StringFormat("1 is {x}, 2 is {y}, 3 is {z}")
                .parseOrThrow("1 is one, 2 is two, 3 is three", (x, y, z) -> null));
  }

  @Test
  public void parse_withFourArgsLambda() {
    assertThat(
            new StringFormat("1 is {a}, 2 is {b}, 3 is {c}, 4 is {d}")
                .parse("1 is one, 2 is two, 3 is three, 4 is four", (a, b, c, d) -> a + b + c + d))
        .hasValue("onetwothreefour");
    assertThat(
            new StringFormat("1 is {a}, 2 is {b}, 3 is {c}, 4 is {d}")
                .parseOrThrow(
                    "1 is one, 2 is two, 3 is three, 4 is four",
                    (String a, String b, String c, String d) -> a + b + c + d))
        .isEqualTo("onetwothreefour");
  }

  @Test
  public void parse_withFourArgsLambda_emptyInput() {
    assertThat(
            new StringFormat("1 is {a}, 2 is {b}, 3 is {c}, 4 is {d}")
                .parse("", (a, b, c, d) -> null))
        .isEmpty();
    assertThrows(
        IllegalArgumentException.class,
        () ->
            new StringFormat("1 is {a}, 2 is {b}, 3 is {c}, 4 is {d}")
                .parseOrThrow("", (a, b, c, d) -> null));
  }

  @Test
  public void parse_withFourArgsLambda_lambdaReturnsNull() {
    assertThat(
            new StringFormat("1 is {a}, 2 is {b}, 3 is {c}, 4 is {d}")
                .parse("1 is one, 2 is two, 3 is three, 4 is four", (a, b, c, d) -> null))
        .isEmpty();
    assertThrows(
        NullPointerException.class,
        () ->
            new StringFormat("1 is {a}, 2 is {b}, 3 is {c}, 4 is {d}")
                .parseOrThrow("1 is one, 2 is two, 3 is three, 4 is four", (a, b, c, d) -> null));
  }

  @Test
  public void parse_withFiveArgsLambda() {
    assertThat(
            new StringFormat("1 is {a}, 2 is {b}, 3 is {c}, 4 is {d}, 5 is {e}")
                .parse(
                    "1 is one, 2 is two, 3 is three, 4 is four, 5 is five",
                    (a, b, c, d, e) -> a + b + c + d + e))
        .hasValue("onetwothreefourfive");
    assertThat(
            new StringFormat("1 is {a}, 2 is {b}, 3 is {c}, 4 is {d}, 5 is {e}")
                .parseOrThrow(
                    "1 is one, 2 is two, 3 is three, 4 is four, 5 is five",
                    (String a, String b, String c, String d, String e) -> a + b + c + d + e))
        .isEqualTo("onetwothreefourfive");
  }

  @Test
  public void parse_withFiveArgsLambda_emptyInput() {
    assertThat(
            new StringFormat("1 is {a}, 2 is {b}, 3 is {c}, 4 is {d}, 5 is {e}")
                .parse("", (a, b, c, d, e) -> null))
        .isEmpty();
    assertThrows(
        IllegalArgumentException.class,
        () ->
            new StringFormat("1 is {a}, 2 is {b}, 3 is {c}, 4 is {d}, 5 is {e}")
                .parseOrThrow("", (a, b, c, d, e) -> null));
  }

  @Test
  public void parse_withFiveArgsLambda_lambdaReturnsNull() {
    assertThat(
            new StringFormat("1 is {a}, 2 is {b}, 3 is {c}, 4 is {d}, 5 is {e}")
                .parse(
                    "1 is one, 2 is two, 3 is three, 4 is four, 5 is five",
                    (a, b, c, d, e) -> null))
        .isEmpty();
    assertThrows(
        NullPointerException.class,
        () ->
            new StringFormat("1 is {a}, 2 is {b}, 3 is {c}, 4 is {d}, 5 is {e}")
                .parseOrThrow(
                    "1 is one, 2 is two, 3 is three, 4 is four, 5 is five",
                    (a, b, c, d, e) -> null));
  }

  @Test
  public void parse_withSixArgsLambda() {
    assertThat(
            new StringFormat("1 is {a}, 2 is {b}, 3 is {c}, 4 is {d}, 5 is {e}, 6 is {f}")
                .parse(
                    "1 is one, 2 is two, 3 is three, 4 is four, 5 is five, 6 is six",
                    (a, b, c, d, e, f) -> a + b + c + d + e + f))
        .hasValue("onetwothreefourfivesix");
    assertThat(
            new StringFormat("1 is {a}, 2 is {b}, 3 is {c}, 4 is {d}, 5 is {e}, 6 is {f}")
                .<String>parseOrThrow(
                    "1 is one, 2 is two, 3 is three, 4 is four, 5 is five, 6 is six",
                    (a, b, c, d, e, f) -> a + b + c + d + e + f))
        .isEqualTo("onetwothreefourfivesix");
  }

  @Test
  public void parse_withSixArgsLambda_emptyInput() {
    assertThat(
            new StringFormat("1 is {a}, 2 is {b}, 3 is {c}, 4 is {d}, 5 is {e}, 6 is {f}")
                .parse("", (a, b, c, d, e, f) -> null))
        .isEmpty();
    assertThrows(
        IllegalArgumentException.class,
        () ->
            new StringFormat("1 is {a}, 2 is {b}, 3 is {c}, 4 is {d}, 5 is {e}, 6 is {f}")
                .parseOrThrow("", (a, b, c, d, e, f) -> null));
  }

  @Test
  public void parse_withSixArgsLambda_lambdaReturnsNull() {
    assertThat(
            new StringFormat("1 is {a}, 2 is {b}, 3 is {c}, 4 is {d}, 5 is {e}, 6 is {f}")
                .parse(
                    "1 is one, 2 is two, 3 is three, 4 is four, 5 is five, 6 is six",
                    (a, b, c, d, e, f) -> null))
        .isEmpty();
    assertThrows(
        NullPointerException.class,
        () ->
            new StringFormat("1 is {a}, 2 is {b}, 3 is {c}, 4 is {d}, 5 is {e}, 6 is {f}")
                .parseOrThrow(
                    "1 is one, 2 is two, 3 is three, 4 is four, 5 is five, 6 is six",
                    (a, b, c, d, e, f) -> null));
  }

  @Test
  public void parse_placeholderInsideCurlyBraces() {
    StringFormat format = new StringFormat("{key={key}, value={value}}");
    assertThat(format.parse("{key=one, value=1}", (key, value) -> key + ":" + value))
        .hasValue("one:1");
  }

  @Test
  public void parse_multipleCurlyBracedPlaceholderGroups() {
    StringFormat format = new StringFormat("{key={key}}{value={value}}");
    assertThat(format.parse("{key=one}{value=1}", (key, value) -> key + ":" + value))
        .hasValue("one:1");
  }

  @Test
  @SuppressWarnings("StringFormatArgsCheck")
  public void parse_placeholderInsideMultipleCurlyBraces() {
    StringFormat format = new StringFormat("{test: {{key={key}, value={value}}}}");
    assertThat(format.parse("{test: {{key=one, value=1}}}", (key, value) -> key + ":" + value))
        .hasValue("one:1");
  }

  @Test
  @SuppressWarnings("StringUnformatArgsCheck")
  public void twoPlaceholdersNextToEachOther_invalid() {
    assertThrows(IllegalArgumentException.class, () -> new StringFormat("{a}{b}").parse("ab"));
  }

  @Test
  public void parse_partiallyOverlappingTemplate() {
    assertThat(new StringFormat("xyz{v}xzz").parse("xyzzxxzz", v -> v)).hasValue("zx");
  }

  @Test
  @SuppressWarnings("StringUnformatArgsCheck")
  public void parse_throwsUponIncorrectNumLambdaParameters() {
    assertThrows(
        IllegalArgumentException.class,
        () -> new StringFormat("1 is {a} or {b}").parse("bad input", Object::toString));
    assertThrows(
        IllegalArgumentException.class,
        () -> new StringFormat("1 is {what}").parse("bad input", String::concat));
    assertThrows(
        IllegalArgumentException.class,
        () -> new StringFormat("1 is {what}").parse("bad input", (a, b, c) -> a));
    assertThrows(
        IllegalArgumentException.class,
        () -> new StringFormat("1 is {what}").parse("bad input", (a, b, c, d) -> a));
    assertThrows(
        IllegalArgumentException.class,
        () -> new StringFormat("1 is {what}").parse("bad input", (a, b, c, d, e) -> a));
    assertThrows(
        IllegalArgumentException.class,
        () -> new StringFormat("1 is {what}").parse("bad input", (a, b, c, d, e, f) -> a));
  }

  @Test
  public void parseGreedy_with2Placeholders() {
    StringFormat format = new StringFormat("{parent}/{child}");
    assertThat(
            format.parseGreedy("foo/bar/c/d", (parent, child) -> ImmutableList.of(parent, child)))
        .hasValue(ImmutableList.of("foo/bar/c", "d"));
    assertThat(format.parseGreedy("a/b", (parent, child) -> ImmutableList.of(parent, child)))
        .hasValue(ImmutableList.of("a", "b"));
    assertThat(format.parseGreedy("a/b", (parent, child) -> null)).isEmpty();
  }

  @Test
  public void parseGreedy_with1PlaceholderAndElipsisAtBeginning() {
    StringFormat format = new StringFormat("{...}/{child}");
    assertThat(format.parseGreedy("foo/bar/c/d", child -> child)).hasValue("d");
  }

  @Test
  public void parseGreedy_with1PlaceholderAndElipsisAtEnd() {
    StringFormat format = new StringFormat("{parent}/{...}");
    assertThat(format.parseGreedy("foo/bar/c/d", parent -> parent)).hasValue("foo/bar/c");
    assertThat(format.parseGreedy("foo/bar/c/d", parent -> null)).isEmpty();
  }

  @Test
  public void parseGreedy_with2PlaceholdersAndElipsisAtBeginning() {
    StringFormat format = new StringFormat("{...}/{parent}/{child}");
    assertThat(
            format.parseGreedy("foo/bar/c/d", (parent, child) -> ImmutableList.of(parent, child)))
        .hasValue(ImmutableList.of("c", "d"));
    assertThat(format.parseGreedy("foo/bar/c/d", (parent, child) -> null)).isEmpty();
  }

  @Test
  public void parseGreedy_with2PlaceholdersAndElipsisAtEnd() {
    StringFormat format = new StringFormat("{parent}/{child}/{...}");
    assertThat(
            format.parseGreedy("foo/bar/c/d", (parent, child) -> ImmutableList.of(parent, child)))
        .hasValue(ImmutableList.of("foo/bar", "c"));
    assertThat(format.parseGreedy("foo/bar/c/d", (parent, child) -> null)).isEmpty();
  }

  @Test
  public void parseGreedy_with3Placeholders() {
    StringFormat format = new StringFormat("{home}/{parent}/{child}");
    assertThat(
            format.parseGreedy(
                "foo/bar/c/d", (home, parent, child) -> ImmutableList.of(home, parent, child)))
        .hasValue(ImmutableList.of("foo/bar", "c", "d"));
    assertThat(
            format.parseGreedy(
                "foo/bar/c/", (home, parent, child) -> ImmutableList.of(home, parent, child)))
        .hasValue(ImmutableList.of("foo/bar", "c", ""));
    assertThat(
            format.parseGreedy(
                "/bar/c/d", (home, parent, child) -> ImmutableList.of(home, parent, child)))
        .hasValue(ImmutableList.of("/bar", "c", "d"));
    assertThat(
            format.parseGreedy(
                "///", (home, parent, child) -> ImmutableList.of(home, parent, child)))
        .hasValue(ImmutableList.of("/", "", ""));
    assertThat(
            format.parseGreedy(
                "a/b/c", (home, parent, child) -> ImmutableList.of(home, parent, child)))
        .hasValue(ImmutableList.of("a", "b", "c"));
    assertThat(format.parseGreedy("a/b/c", (home, parent, child) -> null)).isEmpty();
  }

  @Test
  public void parseGreedy_with4Placeholders() {
    StringFormat format = new StringFormat("{a}/{b}/{c}/{d}");
    assertThat(format.parseGreedy("x/a/b/c/d", (a, b, c, d) -> ImmutableList.of(a, b, c, d)))
        .hasValue(ImmutableList.of("x/a", "b", "c", "d"));
    assertThat(format.parseGreedy("x/a/b/c/d", (a, b, c, d) -> null)).isEmpty();
  }

  @Test
  public void parseGreedy_with4PlaceholdersAndElipsis() {
    StringFormat format = new StringFormat("{a}/{b}/{...}/{c}/{d}");
    assertThat(format.parseGreedy("0/a/b/x/c/d", (a, b, c, d) -> ImmutableList.of(a, b, c, d)))
        .hasValue(ImmutableList.of("0/a", "b", "c", "d"));
  }

  @Test
  public void parseGreedy_with5Placeholders() {
    StringFormat format = new StringFormat("{a}/{b}/{c}/{d}/{e}");
    assertThat(
            format.parseGreedy("x/a/b/c/d/e", (a, b, c, d, e) -> ImmutableList.of(a, b, c, d, e)))
        .hasValue(ImmutableList.of("x/a", "b", "c", "d", "e"));
    assertThat(format.parseGreedy("x/a/b/c/d/e", (a, b, c, d, e) -> null)).isEmpty();
  }

  @Test
  public void parseGreedy_with5PlaceholdersAndElipsis() {
    StringFormat format = new StringFormat("{a}/{b}/{...}/{c}/{d}/{e}");
    assertThat(
            format.parseGreedy("0/a/b/x/c/d/e", (a, b, c, d, e) -> ImmutableList.of(a, b, c, d, e)))
        .hasValue(ImmutableList.of("0/a", "b", "c", "d", "e"));
  }

  @Test
  public void scan_emptyTemplate_nonEmptyInput() {
    assertThat(new StringFormat("").scan("."))
        .containsExactly(ImmutableList.of(), ImmutableList.of());
    assertThat(new StringFormat("").scan("foo"))
        .containsExactly(
            ImmutableList.of(), ImmutableList.of(), ImmutableList.of(), ImmutableList.of());
  }

  @Test
  public void scan_emptyTemplate_emptyInput() {
    assertThat(new StringFormat("").scan("")).containsExactly(ImmutableList.of());
  }

  @Test
  public void scan_singlePlaceholder() {
    assertThat(new StringFormat("[id={id}]").scan("id=1", id -> id)).isEmpty();
    assertThat(new StringFormat("[id={id}]").scan("[id=foo]", id -> id)).containsExactly("foo");
    assertThat(new StringFormat("[id={id}]").scan("[id=foo][id=bar]", id -> id))
        .containsExactly("foo", "bar")
        .inOrder();
  }

  @Test
  public void scan_singlePlaceholder_withEllipsis() {
    assertThat(new StringFormat("[id={...}]").scan("id=1")).isEmpty();
    assertThat(new StringFormat("[id={...}]").scan("[id=foo]")).containsExactly(ImmutableList.of());
    assertThat(new StringFormat("[id={...}]").scan("[id=foo][id=bar]"))
        .containsExactly(ImmutableList.of(), ImmutableList.of())
        .inOrder();
  }

  @Test
  public void scan_singlePlaceholder_emptyInput() {
    assertThat(new StringFormat("[id={id}]").scan("", id -> id)).isEmpty();
  }

  @Test
  public void scan_singlePlaceholder_nullFilteredOut() {
    assertThat(new StringFormat("[id={id}]").scan("[id=foo]", id -> null)).isEmpty();
    assertThat(new StringFormat("[id={id}]").scan("[id=foo][id=]", id -> id.isEmpty() ? null : id))
        .containsExactly("foo");
  }

  @Test
  public void scan_emptyPlaceholderValue() {
    assertThat(new StringFormat("/{a}/{b}/").scan("/foo/bar//zoo//", (a, b) -> a + b))
        .containsExactly("foobar", "zoo")
        .inOrder();
  }

  @Test
  public void scan_twoPlaceholders() {
    assertThat(
            new StringFormat("[id={id}, name={name}]").scan("id=1", (id, name) -> id + "," + name))
        .isEmpty();
    assertThat(
            new StringFormat("[id={id}, name={name}]")
                .scan("[id=foo, name=bar]", (id, name) -> id + "," + name))
        .containsExactly("foo,bar");
    assertThat(
            new StringFormat("[id={id}, name={name}]")
                .scan("[id=foo, name=bar][id=zoo, name=boo]", (id, name) -> id + "," + name))
        .containsExactly("foo,bar", "zoo,boo")
        .inOrder();
  }

  @Test
  public void scan_twoPlaceholders_withEllipsis() {
    assertThat(
            new StringFormat("[id={...}, name={name}]")
                .scan("[id=foo, name=bar]")
                .map(l -> l.stream().map(Substring.Match::toString).collect(toImmutableList())))
        .containsExactly(ImmutableList.of("bar"));
    assertThat(
            new StringFormat("[id={...}, name={name}]")
                .scan("[id=, name=bar][id=zoo, name=boo]")
                .map(l -> l.stream().map(Substring.Match::toString).collect(toImmutableList())))
        .containsExactly(ImmutableList.of("bar"), ImmutableList.of("boo"))
        .inOrder();
  }

  @Test
  public void scan_twoPlaceholders_withEllipsis_usingLambda() {
    assertThat(new StringFormat("[id={id}, name={...}]").scan("[id=foo, name=bar]", id -> id))
        .containsExactly("foo");
    assertThat(
            new StringFormat("[id={...}, name={name}]")
                .scan("[id=, name=bar][id=zoo, name=boo]", name -> name))
        .containsExactly("bar", "boo")
        .inOrder();
  }

  @Test
  public void scan_twoPlaceholders_nullFilteredOut() {
    assertThat(
            new StringFormat("[id={id}, name={name}]")
                .scan("[id=foo, name=bar]", (id, name) -> null))
        .isEmpty();
    assertThat(
            new StringFormat("[id={id}, name={name}]")
                .scan(
                    "[id=, name=bar][id=zoo, name=boo]",
                    (id, name) -> id.isEmpty() ? null : id + "," + name))
        .containsExactly("zoo,boo");
  }

  @Test
  public void scan_twoPlaceholders_emptyInput() {
    assertThat(new StringFormat("[id={id}, name={name}]").scan("", (id, name) -> id + "," + name))
        .isEmpty();
  }

  @Test
  public void scan_threePlaceholders() {
    assertThat(new StringFormat("[a={a}, b={b}, c={c}]").scan("a=1,b=2,c", (a, b, c) -> a + b + c))
        .isEmpty();
    assertThat(
            new StringFormat("[a={a}, b={b}, c={c}]")
                .scan("[a=1, b=2, c=3]", (a, b, c) -> a + b + c))
        .containsExactly("123");
    assertThat(
            new StringFormat("[a={a}, b={b}, c={c}]")
                .scan("[a=1, b=2, c=3] [a=x, b=y, c=z]", (a, b, c) -> a + b + c))
        .containsExactly("123", "xyz")
        .inOrder();
  }

  @Test
  public void scan_threePlaceholders_nullFilteredOut() {
    assertThat(new StringFormat("[a={a}, b={b}, c={c}]").scan("[a=1, b=2, c=3]", (a, b, c) -> null))
        .isEmpty();
    assertThat(
            new StringFormat("[a={a}, b={b}, c={c}]")
                .scan(
                    "[a=1, b=2, c=3] [a=x, b=, c=z]", (a, b, c) -> b.isEmpty() ? null : a + b + c))
        .containsExactly("123");
  }

  @Test
  public void scan_threePlaceholders_emptyInput() {
    assertThat(new StringFormat("[a={a}, b={b}, c={c}]").scan("", (a, b, c) -> a + b + c))
        .isEmpty();
  }

  @Test
  public void scan_fourPlaceholders() {
    assertThat(
            new StringFormat("[a={a}, b={b}, c={c}, d={d}]")
                .scan("a=1,b=2,c=3,d", (a, b, c, d) -> a + b + c + d))
        .isEmpty();
    assertThat(
            new StringFormat("[a={a}, b={b}, c={c}, d={d}]")
                .scan("[a=1, b=2, c=3, d=4]", (a, b, c, d) -> a + b + c + d))
        .containsExactly("1234");
    assertThat(
            new StringFormat("[a={a}, b={b}, c={c}, d={d}]")
                .scan("[a=1, b=2, c=3, d=4] [a=z, b=y, c=x, d=w]", (a, b, c, d) -> a + b + c + d))
        .containsExactly("1234", "zyxw")
        .inOrder();
  }

  @Test
  public void scan_fourPlaceholders_nullFilteredOut() {
    assertThat(
            new StringFormat("[a={a}, b={b}, c={c}, d={d}]")
                .scan("[a=1, b=2, c=3, d=4]", (a, b, c, d) -> null))
        .isEmpty();
    assertThat(
            new StringFormat("[a={a}, b={b}, c={c}, d={d}]")
                .scan(
                    "[a=1, b=2, c=3, d=4] [a=z, b=y, c=x, d=]",
                    (a, b, c, d) -> d.isEmpty() ? null : a + b + c + d))
        .containsExactly("1234")
        .inOrder();
  }

  @Test
  public void scan_fourPlaceholders_emptyInput() {
    assertThat(
            new StringFormat("[a={a}, b={b}, c={c}, d={d}]")
                .scan("", (a, b, c, d) -> a + b + c + d))
        .isEmpty();
  }

  @Test
  public void scan_fivePlaceholders() {
    assertThat(
            new StringFormat("[a={a}, b={b}, c={c}, d={d}, e={e}]")
                .scan("a=1,b=2,c=3,d", (a, b, c, d, e) -> a + b + c + d + e))
        .isEmpty();
    assertThat(
            new StringFormat("[a={a}, b={b}, c={c}, d={d}, e={e}]")
                .scan("[a=1, b=2, c=3, d=4, e=5]", (a, b, c, d, e) -> a + b + c + d + e))
        .containsExactly("12345");
    assertThat(
            new StringFormat("[a={a}, b={b}, c={c}, d={d}, e={e}]")
                .scan(
                    "[a=1, b=2, c=3, d=4, e=5] [a=z, b=y, c=x, d=w, e=v]",
                    (a, b, c, d, e) -> a + b + c + d + e))
        .containsExactly("12345", "zyxwv")
        .inOrder();
  }

  @Test
  public void scan_fivePlaceholders_nullFilteredOut() {
    assertThat(
            new StringFormat("[a={a}, b={b}, c={c}, d={d}, e={e}]")
                .scan("[a=1, b=2, c=3, d=4, e=5]", (a, b, c, d, e) -> null))
        .isEmpty();
    assertThat(
            new StringFormat("[a={a}, b={b}, c={c}, d={d}, e={e}]")
                .scan(
                    "[a=, b=2, c=3, d=4, e=5] [a=z, b=y, c=x, d=w, e=v]",
                    (a, b, c, d, e) -> a.isEmpty() ? null : a + b + c + d + e))
        .containsExactly("zyxwv");
  }

  @Test
  public void scan_fivePlaceholders_emptyInput() {
    assertThat(
            new StringFormat("[a={a}, b={b}, c={c}, d={d}, e={e}]")
                .scan("", (a, b, c, d, e) -> a + b + c + d + e))
        .isEmpty();
  }

  @Test
  public void scan_sixPlaceholders() {
    assertThat(
            new StringFormat("[a={a}, b={b}, c={c}, d={d}, e={e}, f={f}]")
                .scan("a=1, b=2, c=3, d=4, e=5, f", (a, b, c, d, e, f) -> a + b + c + d + e + f))
        .isEmpty();
    assertThat(
            new StringFormat("[a={a}, b={b}, c={c}, d={d}, e={e}, f={f}]")
                .scan(
                    "[a=1, b=2, c=3, d=4, e=5, f=6]", (a, b, c, d, e, f) -> a + b + c + d + e + f))
        .containsExactly("123456");
    assertThat(
            new StringFormat("[a={a}, b={b}, c={c}, d={d}, e={e}, f={f}]")
                .scan(
                    "[a=1, b=2, c=3, d=4, e=5, f=6] [a=z, b=y, c=x, d=w, e=v, f=u]",
                    (a, b, c, d, e, f) -> a + b + c + d + e + f))
        .containsExactly("123456", "zyxwvu")
        .inOrder();
  }

  @Test
  public void scan_sixPlaceholders_nullFiltered() {
    assertThat(
            new StringFormat("[a={a}, b={b}, c={c}, d={d}, e={e}, f={f}]")
                .scan("[a=1, b=2, c=3, d=4, e=5, f=6]", (a, b, c, d, e, f) -> null))
        .isEmpty();
    assertThat(
            new StringFormat("[a={a}, b={b}, c={c}, d={d}, e={e}, f={f}]")
                .scan(
                    "[a=1, b=2, c=3, d=, e=5, f=6] [a=z, b=y, c=x, d=w, e=v, f=u]",
                    (a, b, c, d, e, f) -> d.isEmpty() ? null : a + b + c + d + e + f))
        .containsExactly("zyxwvu")
        .inOrder();
  }

  @Test
  public void scan_sixPlaceholders_emptyInput() {
    assertThat(
            new StringFormat("[a={a}, b={b}, c={c}, d={d}, e={e}, f={f}]")
                .scan("", (a, b, c, d, e, f) -> a + b + c + d + e + f))
        .isEmpty();
  }

  @Test
  public void scan_suffixConsumed() {
    assertThat(new StringFormat("/{a}/{b}/").scan("/foo/bar//zoo/boo/", (a, b) -> a + b))
        .containsExactly("foobar", "zooboo")
        .inOrder();
  }

  @Test
  public void scan_skipsNonMatchingCharsFromBeginning() {
    assertThat(new StringFormat("[id={id}]").scan("whatever [id=foo] [id=bar]", id -> id))
        .containsExactly("foo", "bar")
        .inOrder();
    assertThat(
            new StringFormat("[k={key}, v={value}]")
                .scan("whatever [k=one, v=1] [k=two, v=2]", (k, v) -> k + ":" + v))
        .containsExactly("one:1", "two:2")
        .inOrder();
  }

  @Test
  public void scan_skipsNonMatchingCharsFromMiddle() {
    assertThat(new StringFormat("[id={id}]").scan("[id=foo] [id=bar]", id -> id))
        .containsExactly("foo", "bar")
        .inOrder();
    assertThat(
            new StringFormat("[k={key}, v={value}]")
                .scan("[k=one, v=1] and then [k=two, v=2]", (k, v) -> k + ":" + v))
        .containsExactly("one:1", "two:2")
        .inOrder();
  }

  @Test
  public void scan_skipsNonMatchingCharsFromEnd() {
    assertThat(new StringFormat("[id={id}]").scan("[id=foo] [id=bar];[id=baz", id -> id))
        .containsExactly("foo", "bar")
        .inOrder();
    assertThat(
            new StringFormat("[k={key}, v={value}]")
                .scan("[k=one, v=1][k=two, v=2];[k=three,v]", (k, v) -> k + ":" + v))
        .containsExactly("one:1", "two:2")
        .inOrder();
  }

  @Test
  public void scan_skipsPartialMatches() {
    assertThat(new StringFormat("[id={id}]").scan("[id [id=bar];[id=baz", id -> id))
        .containsExactly("bar")
        .inOrder();
    assertThat(new StringFormat("[[id={id}]]").scan("[[id [[[id=bar]];[id=baz", id -> id))
        .containsExactly("bar")
        .inOrder();
  }

  @Test
  public void scan_singlePlaceholderOnly() {
    assertThat(new StringFormat("{s}").scan("whatever", s -> s)).containsExactly("whatever");
  }

  @Test
  public void scan_singleEllipsisOnly() {
    assertThat(new StringFormat("{...}").scan("whatever")).containsExactly(ImmutableList.of());
    assertThat(new StringFormat("{...}").scan("")).containsExactly(ImmutableList.of());
  }

  @Test
  public void scan_singlePlaceholderOnly_emptyInput() {
    assertThat(new StringFormat("{s}").scan("", s -> s)).containsExactly("");
  }

  @Test
  public void scan_placeholderAtBeginning() {
    assertThat(new StringFormat("{s} ").scan("a ", s -> s)).containsExactly("a");
    assertThat(new StringFormat("{s} ").scan("abc d ", s -> s))
        .containsExactly("abc", "d")
        .inOrder();
  }

  @Test
  public void scan_placeholderAtEnd() {
    assertThat(new StringFormat(" {s}").scan(" a", s -> s)).containsExactly("a");
    assertThat(new StringFormat(" {s}").scan(" abc d ", s -> s))
        .containsExactly("abc d ")
        .inOrder();
    assertThat(new StringFormat(" {a} {b}").scan(" abc d ", (a, b) -> a + "," + b))
        .containsExactly("abc,d ")
        .inOrder();
  }

  @Test
  @SuppressWarnings("StringUnformatArgsCheck")
  public void scan_throwsUponIncorrectNumLambdaParameters() {
    assertThrows(
        IllegalArgumentException.class,
        () -> new StringFormat("1 is {a} or {b}").scan("bad input", Object::toString));
    assertThrows(
        IllegalArgumentException.class,
        () -> new StringFormat("1 is {what}").scan("bad input", String::concat));
    assertThrows(
        IllegalArgumentException.class,
        () -> new StringFormat("1 is {what}").scan("bad input", (a, b, c) -> a));
    assertThrows(
        IllegalArgumentException.class,
        () -> new StringFormat("1 is {what}").scan("bad input", (a, b, c, d) -> a));
    assertThrows(
        IllegalArgumentException.class,
        () -> new StringFormat("1 is {what}").scan("bad input", (a, b, c, d, e) -> a));
    assertThrows(
        IllegalArgumentException.class,
        () -> new StringFormat("1 is {what}").scan("bad input", (a, b, c, d, e, f) -> a));
  }

  @Test
  public void format_placeholdersFilled() {
    assertThat(new StringFormat("{a} + {b} = {c}").format(1, 2, 3)).isEqualTo("1 + 2 = 3");
  }

  @Test
  public void format_ellipsisFilled() {
    assertThat(new StringFormat("{a} + {b} = {...}").format(1, 2, 3)).isEqualTo("1 + 2 = 3");
  }

  @Test
  public void format_nullValueAllowed() {
    assertThat(new StringFormat("{key} == {value}").format("x", null)).isEqualTo("x == null");
  }

  @Test
  public void format_noPlaceholder() {
    assertThat(new StringFormat("hello").format()).isEqualTo("hello");
  }

  @Test
  public void format_withEmptyValue() {
    assertThat(new StringFormat("{a} + {b} = {c}").format(1, 2, "")).isEqualTo("1 + 2 = ");
  }

  @Test
  @SuppressWarnings("StringFormatArgsCheck")
  public void format_tooFewArgs() {
    assertThrows(IllegalArgumentException.class, () -> new StringFormat("{foo}:{bar}").format(1));
  }

  @Test
  @SuppressWarnings("StringFormatArgsCheck")
  public void format_tooManyArgs() {
    assertThrows(
        IllegalArgumentException.class, () -> new StringFormat("{foo}:{bar}").format(1, 2, 3));
  }

  @Test
  public void to_noPlaceholder() {
    StringFormat.To<IllegalArgumentException> template =
        StringFormat.to(IllegalArgumentException::new, "foo");
    assertThat(template.with()).hasMessageThat().isEqualTo("foo");
  }

  @Test
  public void to_withPlaceholders() {
    StringFormat.To<IllegalArgumentException> template =
        StringFormat.to(IllegalArgumentException::new, "bad user id: {id}, name: {name}");
    assertThat(template.with(/*id*/ 123, /*name*/ "Tom"))
        .hasMessageThat()
        .isEqualTo("bad user id: 123, name: Tom");
  }

  @Test
  public void to_withPlaceholders_multilines() {
    StringFormat.To<IllegalArgumentException> template =
        StringFormat.to(IllegalArgumentException::new, "id: {id}, name: {name}, alias: {alias}");
    assertThat(
            template.with(
                /* id */ 1234567890,
                /* name */ "TomTomTomTomTomTom",
                /* alias */ "AtomAtomAtomAtomAtomAtom"))
        .hasMessageThat()
        .isEqualTo("id: 1234567890, name: TomTomTomTomTomTom, alias: AtomAtomAtomAtomAtomAtom");
  }

  @Test
  @SuppressWarnings("StringFormatArgsCheck")
  public void to_tooFewArguments() {
    StringFormat.To<IllegalArgumentException> template =
        StringFormat.to(IllegalArgumentException::new, "bad user id: {id}, name: {name}");
    assertThrows(IllegalArgumentException.class, () -> template.with(123));
  }

  @Test
  @SuppressWarnings("StringFormatArgsCheck")
  public void to_tooManyArguments() {
    StringFormat.To<IllegalArgumentException> template =
        StringFormat.to(IllegalArgumentException::new, "bad user id: {id}");
    assertThrows(IllegalArgumentException.class, () -> template.with(123, "Tom"));
  }

  @Test
  public void template_noPlaceholder() {
    StringFormat.To<BigQuery> template = BigQuery.template("SELECT *");
    assertThat(template.with().toString()).isEqualTo("SELECT *");
  }

  @Test
  public void template_withPlaceholders() {
    StringFormat.To<BigQuery> template =
        BigQuery.template("SELECT * FROM tbl WHERE id = '{id}' AND timestamp > '{time}'");
    assertThat(template.with(/* id */ "a'b", /* time */ "2023-10-01").toString())
        .isEqualTo("SELECT * FROM tbl WHERE id = 'a\\'b' AND timestamp > '2023-10-01'");
  }

  @Test
  public void template_withNullPlaceholderValue() {
    StringFormat.To<BigQuery> template = BigQuery.template("id = {id}");
    String id = null;
    assertThat(template.with(id).toString()).isEqualTo("id = null");
  }

  @SuppressWarnings("StringFormatArgsCheck")
  @Test
  public void template_tooFewArguments() {
    StringFormat.To<BigQuery> template =
        BigQuery.template("SELECT * FROM tbl WHERE id in ({id1}, {id2})");
    assertThrows(IllegalArgumentException.class, () -> template.with(123));
  }

  @SuppressWarnings("StringFormatArgsCheck")
  @Test
  public void template_tooManyArguments() {
    StringFormat.To<BigQuery> template = BigQuery.template("SELECT * FROM tbl WHERE id = {id}");
    assertThrows(IllegalArgumentException.class, () -> template.with(123, "Tom"));
  }

  @Test
  public void span_emptyFormatString() {
    assertPatternMatch(StringFormat.span(""), "foo").hasValue("[]foo");
    assertPatternMatch(StringFormat.span(""), "").hasValue("[]");
  }

  @Test
  public void span_noPlaceholder_noMatch() {
    assertPatternMatch(StringFormat.span("world"), "hello word 2").isEmpty();
  }

  @Test
  public void span_noPlaceholder_matches() {
    assertPatternMatch(StringFormat.span("world"), "hello world 2").hasValue("hello [world] 2");
  }

  @Test
  public void span_singlePlaceholder_noMatch() {
    assertPatternMatch(StringFormat.span("name: {name}"), "name").isEmpty();
  }

  @Test
  public void span_singlePlaceholder_matches() {
    assertPatternMatch(StringFormat.span("name: {name}."), " name: foo.").hasValue(" [name: foo.]");
  }

  @Test
  public void span_twoPlaceholders_matches() {
    assertPatternMatch(StringFormat.span("{key={key}, value={value}}"), "{key=one, value=1}")
        .hasValue("[{key=one, value=1}]");
  }

  @Test
  public void span_twoPlaceholders_noMatch() {
    assertPatternMatch(StringFormat.span("{key={key}, value={value}}"), "{key=one, }").isEmpty();
  }

  @Test
  public void span_placeholderAtBeginning() {
    assertPatternMatch(StringFormat.span("{foo}=1"), "x=1, y=1").hasValue("[x=1], y=1");
  }

  @Test
  public void span_placeholderAtEnd() {
    assertPatternMatch(StringFormat.span("name: {name}"), "name: 1").hasValue("[name: 1]");
  }

  @Test
  public void span_placeholdersNextToEachOther() {
    assertPatternMatch(StringFormat.span("{key}{value}"), "k:v").hasValue("[k:v]");
    assertPatternMatch(StringFormat.span("{{key}{value}}"), "{k:v}").hasValue("[{k:v}]");
  }

  @Test
  public void matches_emptyFormat() {
    assertThat(new StringFormat("").matches("")).isTrue();
    assertThat(new StringFormat("").matches("x")).isFalse();
  }

  @Test
  public void matches_true() {
    assertThat(new StringFormat("id:{id}, value:{value}").matches("id:123, value:x")).isTrue();
  }

  @Test
  public void matches_false() {
    assertThat(new StringFormat("id:{id}, value:{value}").matches("id:123")).isFalse();
  }

  @Test
  public void reverseString_emptyString() {
    assertThat(StringFormat.reverse("")).isEqualTo("");
  }

  @Test
  public void reverseString_singleCharRemainsAsIs() {
    String s = "a";
    assertThat(StringFormat.reverse(s)).isSameInstanceAs(s);
  }

  @Test
  public void reverseString_multipleCharsReversed() {
    assertThat(StringFormat.reverse("ab")).isEqualTo("ba");
    assertThat(StringFormat.reverse("abc")).isEqualTo("cba");
    assertThat(StringFormat.reverse("aa")).isEqualTo("aa");
  }

  @Test
  public void reverseList_emptyString() {
    assertThat(StringFormat.reverse(asList())).isEmpty();
  }

  @Test
  public void reverseList_singleElementRemainsAsIs() {
    List<String> list = asList("a");
    assertThat(StringFormat.reverse(list)).isSameInstanceAs(list);
    assertThat(StringFormat.reverse(list)).containsExactly("a");
  }

  @Test
  public void reverseList_multipleElementsReversed() {
    assertThat(StringFormat.reverse(asList(1, 2))).containsExactly(2, 1);
    assertThat(StringFormat.reverse(asList(1, 2, 3))).containsExactly(3, 2, 1);
  }

  @Test
  public void testToString() {
    assertThat(new StringFormat("projects/{project}/locations/{location}").toString())
        .isEqualTo("projects/{project}/locations/{location}");
  }

  @Test
  public void testNulls() throws Exception {
    new ClassSanityTester().testNulls(StringFormat.class);
    new ClassSanityTester().forAllPublicStaticMethods(StringFormat.class).testNulls();
  }

  private static OptionalSubject assertPatternMatch(Substring.Pattern pattern, String input) {
    return assertWithMessage(pattern.toString())
        .about(OptionalSubject.optionals())
        .that(pattern.in(input).map(m -> m.before() + "[" + m + "]" + m.after()));
  }
<<<<<<< HEAD
=======

  private enum Mode {
    ANY_MATCH {
      @Override
      StringFormat formatOf(String format) {
        return new StringFormat(format);
      }
    },
    NO_EMPTY_MATCH {
      @Override
      StringFormat formatOf(String format) {
        return StringFormat.strict(format, c -> true);
      }
    };

    abstract StringFormat formatOf(@CompileTimeConstant String format);
  }

  /** How we expect SPI providers to use {@link StringFormat#template}. */
  private static final class BigQuery {
    private final String query;

    static StringFormat.To<BigQuery> template(@CompileTimeConstant String template) {
      return StringFormat.template(template, BigQuery::safeInterpolate);
    }

    private BigQuery(String query) {
      this.query = query;
    }

    // Some custom interpolation logic. For testing purpose, naively quote the args.
    // Real BQ interpolation should also handle double quotes.
    private static BigQuery safeInterpolate(
        List<String> fragments, BiStream<Substring.Match, ?> placeholders) {
      Iterator<String> it = fragments.iterator();
      return new BigQuery(
          placeholders
              .collect(
                  new StringBuilder(),
                  (b, p, v) -> b.append(it.next()).append(escapeIfNeeded(p, v)))
              .append(it.next())
              .toString());
    }

    private static String escapeIfNeeded(Substring.Match placeholder, Object value) {
      return placeholder.isImmediatelyBetween("'", "'")
          ? escape(String.valueOf(value))
          : String.valueOf(value);
    }

    private static String escape(String s) {
      return Substring.first(CharMatcher.anyOf("\\'")::matches)
          .repeatedly()
          .replaceAllFrom(s, c -> "\\" + c);
    }

    @Override
    public String toString() {
      return query;
    }
  }
>>>>>>> e37e7178
}
<|MERGE_RESOLUTION|>--- conflicted
+++ resolved
@@ -17,12 +17,9 @@
 import com.google.common.collect.ImmutableList;
 import com.google.common.testing.ClassSanityTester;
 import com.google.common.truth.OptionalSubject;
-<<<<<<< HEAD
-=======
 import com.google.errorprone.annotations.CompileTimeConstant;
 import com.google.mu.util.stream.BiStream;
 import com.google.testing.junit.testparameterinjector.TestParameter;
->>>>>>> e37e7178
 import com.google.testing.junit.testparameterinjector.TestParameterInjector;
 
 @RunWith(TestParameterInjector.class)
@@ -1139,25 +1136,6 @@
     return assertWithMessage(pattern.toString())
         .about(OptionalSubject.optionals())
         .that(pattern.in(input).map(m -> m.before() + "[" + m + "]" + m.after()));
-  }
-<<<<<<< HEAD
-=======
-
-  private enum Mode {
-    ANY_MATCH {
-      @Override
-      StringFormat formatOf(String format) {
-        return new StringFormat(format);
-      }
-    },
-    NO_EMPTY_MATCH {
-      @Override
-      StringFormat formatOf(String format) {
-        return StringFormat.strict(format, c -> true);
-      }
-    };
-
-    abstract StringFormat formatOf(@CompileTimeConstant String format);
   }
 
   /** How we expect SPI providers to use {@link StringFormat#template}. */
@@ -1203,5 +1181,4 @@
       return query;
     }
   }
->>>>>>> e37e7178
 }
